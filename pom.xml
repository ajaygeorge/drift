<?xml version="1.0" encoding="UTF-8"?>
<project xmlns="http://maven.apache.org/POM/4.0.0"
         xmlns:xsi="http://www.w3.org/2001/XMLSchema-instance"
         xsi:schemaLocation="http://maven.apache.org/POM/4.0.0 http://maven.apache.org/xsd/maven-4.0.0.xsd">

  <modelVersion>4.0.0</modelVersion>

  <parent>
    <groupId>com.facebook</groupId>
    <artifactId>facebook-oss-pom</artifactId>
    <version>4</version>
  </parent>

  <groupId>com.facebook.swift</groupId>
  <artifactId>swift-root</artifactId>
  <version>0.2-SNAPSHOT</version>
  <packaging>pom</packaging>
  <name>${project.artifactId}</name>
  <description>Annotation based Thrift implementation</description>

  <scm>
    <connection>scm:git:git://github.com/facebook/swift.git</connection>
    <developerConnection>scm:git:git@github.com:facebook/swift.git</developerConnection>
    <url>https://github.com/facebook/swift</url>
    <tag>HEAD</tag>
  </scm>

  <distributionManagement>
    <site>
      <id>github-project-site</id>
      <url>gitsite:git@github.com/facebook/swift.git</url>
    </site>
  </distributionManagement>

  <modules>
    <module>swift-codec</module>
    <module>swift-idl-parser</module>
    <module>swift-service</module>
    <module>swift-generator</module>
    <module>swift-maven-plugin</module>
    <module>swift-load-generator</module>
  </modules>

  <inceptionYear>2012</inceptionYear>

  <developers>
    <developer>
      <id>dain</id>
      <name>Dain Sundstrom</name>
      <email>dain@fb.com</email>
    </developer>
  </developers>

  <properties>
    <!-- This actually wants to be fixed -->
    <fb.check.fail-findbugs>false</fb.check.fail-findbugs>

<<<<<<< HEAD
    <dep.airlift.version>0.66</dep.airlift.version>
=======
    <dep.guice.version>3.0</dep.guice.version>
    <dep.airlift.version>0.68</dep.airlift.version>
>>>>>>> 78e10d98
    <dep.maven-api.version>2.2.1</dep.maven-api.version>
    <dep.fb.nifty.version>0.0.3-SNAPSHOT</dep.fb.nifty.version>
  </properties>

  <dependencyManagement>
    <dependencies>
      <dependency>
        <groupId>com.facebook.swift</groupId>
        <artifactId>swift-codec</artifactId>
        <version>${project.version}</version>
      </dependency>

      <dependency>
        <groupId>com.facebook.swift</groupId>
        <artifactId>swift-idl-parser</artifactId>
        <version>${project.version}</version>
      </dependency>

      <dependency>
        <groupId>com.facebook.swift</groupId>
        <artifactId>swift-service</artifactId>
        <version>${project.version}</version>
      </dependency>

      <dependency>
        <groupId>com.facebook.swift</groupId>
        <artifactId>swift-generator</artifactId>
        <version>${project.version}</version>
      </dependency>

      <dependency>
        <groupId>javax.validation</groupId>
        <artifactId>validation-api</artifactId>
        <version>1.0.0.GA</version>
      </dependency>

      <dependency>
        <groupId>org.apache.thrift</groupId>
        <artifactId>libthrift</artifactId>
        <version>0.8.0</version>
      </dependency>

      <dependency>
        <groupId>org.ow2.asm</groupId>
        <artifactId>asm-all</artifactId>
        <version>4.0</version>
      </dependency>

      <dependency>
        <groupId>com.facebook.nifty</groupId>
        <artifactId>nifty-core</artifactId>
        <version>${dep.fb.nifty.version}</version>
      </dependency>

      <dependency>
        <groupId>com.facebook.nifty</groupId>
        <artifactId>nifty-client</artifactId>
        <version>${dep.fb.nifty.version}</version>
      </dependency>

      <dependency>
        <groupId>io.airlift</groupId>
        <artifactId>jmx</artifactId>
        <version>${dep.airlift.version}</version>
        <exclusions>
          <!-- airlift tries to pull in 4.2-beta1 -->
          <exclusion>
            <groupId>org.apache.httpcomponents</groupId>
            <artifactId>httpcore</artifactId>
          </exclusion>
          <exclusion>
            <groupId>org.apache.httpcomponents</groupId>
            <artifactId>httpclient</artifactId>
          </exclusion>
          <exclusion>
            <groupId>com.google.code.findbugs</groupId>
            <artifactId>jsr305</artifactId>
          </exclusion>
        </exclusions>
      </dependency>

      <dependency>
        <groupId>io.airlift</groupId>
        <artifactId>configuration</artifactId>
        <version>${dep.airlift.version}</version>
      </dependency>

      <dependency>
        <groupId>io.airlift</groupId>
        <artifactId>stats</artifactId>
        <version>${dep.airlift.version}</version>
      </dependency>

      <dependency>
        <groupId>io.airlift</groupId>
        <artifactId>units</artifactId>
        <version>${dep.airlift.version}</version>
      </dependency>

      <dependency>
        <groupId>io.airlift</groupId>
        <artifactId>bootstrap</artifactId>
        <version>${dep.airlift.version}</version>
        <exclusions>
          <!-- airlift tries to pull in 4.2-beta1 -->
          <exclusion>
            <groupId>org.apache.httpcomponents</groupId>
            <artifactId>httpcore</artifactId>
          </exclusion>
          <exclusion>
            <groupId>org.apache.httpcomponents</groupId>
            <artifactId>httpclient</artifactId>
          </exclusion>
          <exclusion>
            <!-- Swift uses a newer version named io.netty:netty -->
            <groupId>org.jboss.netty</groupId>
            <artifactId>netty</artifactId>
          </exclusion>
          <exclusion>
            <!-- Swift uses a newer version named org.ow2.asm:asm-all -->
            <groupId>asm</groupId>
            <artifactId>asm</artifactId>
          </exclusion>
          <exclusion>
            <!-- Swift doesn't use this and it causes META-INF content conflicts with jsr-303 -->
            <groupId>org.hibernate</groupId>
            <artifactId>hibernate-validator</artifactId>
          </exclusion>
        </exclusions>
      </dependency>

      <dependency>
        <groupId>io.netty</groupId>
        <artifactId>netty</artifactId>
        <version>3.5.2.Final</version>
      </dependency>

      <dependency>
        <groupId>org.weakref</groupId>
        <artifactId>jmxutils</artifactId>
        <version>1.13</version>
      </dependency>

      <dependency>
        <groupId>com.thoughtworks.paranamer</groupId>
        <artifactId>paranamer</artifactId>
        <version>2.5.2</version>
      </dependency>

      <dependency>
        <groupId>org.apache.httpcomponents</groupId>
        <artifactId>httpclient</artifactId>
        <version>4.1.2</version>
      </dependency>

      <dependency>
        <groupId>org.apache.httpcomponents</groupId>
        <artifactId>httpcore</artifactId>
        <version>4.1.4</version>
      </dependency>

      <dependency>
        <groupId>org.antlr</groupId>
        <artifactId>antlr-runtime</artifactId>
        <version>3.4</version>
      </dependency>

      <dependency>
        <groupId>org.antlr</groupId>
        <artifactId>stringtemplate</artifactId>
        <version>3.2.1</version>
      </dependency>

      <!-- maven -->
      <dependency>
        <groupId>org.apache.maven</groupId>
        <artifactId>maven-plugin-api</artifactId>
        <version>${dep.maven-api.version}</version>
      </dependency>

      <dependency>
        <groupId>org.apache.maven</groupId>
        <artifactId>maven-model</artifactId>
        <version>${dep.maven-api.version}</version>
      </dependency>

      <dependency>
        <groupId>org.apache.maven</groupId>
        <artifactId>maven-artifact</artifactId>
        <version>${dep.maven-api.version}</version>
      </dependency>

      <dependency>
        <groupId>org.apache.maven</groupId>
        <artifactId>maven-project</artifactId>
        <version>${dep.maven-api.version}</version>
        <exclusions>
          <exclusion>
            <groupId>junit</groupId>
            <artifactId>junit</artifactId>
          </exclusion>
        </exclusions>
      </dependency>

      <dependency>
        <groupId>com.pyx4j</groupId>
        <artifactId>maven-plugin-log4j</artifactId>
        <version>1.0.1</version>
      </dependency>

      <dependency>
        <groupId>org.codehaus.plexus</groupId>
        <artifactId>plexus-utils</artifactId>
        <version>1.5.15</version>
      </dependency>

      <dependency>
        <groupId>org.easytesting</groupId>
        <artifactId>fest-assert</artifactId>
        <version>1.4</version>
      </dependency>

      <dependency>
        <groupId>args4j</groupId>
        <artifactId>args4j</artifactId>
        <version>2.0.16</version>
      </dependency>

      <dependency>
        <groupId>com.beust</groupId>
        <artifactId>jcommander</artifactId>
        <version>1.29</version>
      </dependency>

    </dependencies>
  </dependencyManagement>

  <build>
    <pluginManagement>
      <plugins>
        <!--This plugin's configuration is used to store Eclipse m2e settings only. It has no influence on the Maven build itself.-->
        <plugin>
          <groupId>org.eclipse.m2e</groupId>
          <artifactId>lifecycle-mapping</artifactId>
          <version>1.0.0</version>
          <configuration>
            <lifecycleMappingMetadata>
              <pluginExecutions>
                <pluginExecution>
                  <pluginExecutionFilter>
                    <groupId>org.codehaus.plexus</groupId>
                    <artifactId>plexus-maven-plugin</artifactId>
                    <versionRange>[1.3.8,)</versionRange>
                    <goals>
                      <goal>descriptor</goal>
                    </goals>
                  </pluginExecutionFilter>
                  <action>
                    <ignore></ignore>
                  </action>
                </pluginExecution>
              </pluginExecutions>
            </lifecycleMappingMetadata>
          </configuration>
        </plugin>

        <plugin>
          <groupId>org.antlr</groupId>
          <artifactId>antlr3-maven-plugin</artifactId>
          <version>3.4</version>
          <executions>
            <execution>
              <id>default</id>
              <phase>generate-sources</phase>
              <goals>
                <goal>antlr</goal>
              </goals>
            </execution>
          </executions>
        </plugin>

        <plugin>
          <groupId>org.codehaus.plexus</groupId>
          <artifactId>plexus-maven-plugin</artifactId>
          <version>1.3.8</version>
          <executions>
            <execution>
              <goals>
                <goal>descriptor</goal>
              </goals>
            </execution>
          </executions>
        </plugin>

        <plugin>
          <groupId>org.apache.maven.plugins</groupId>
          <artifactId>maven-plugin-plugin</artifactId>
          <version>2.9</version>
          <executions>
            <execution>
              <id>help-mojo</id>
              <goals>
                <goal>helpmojo</goal>
              </goals>
            </execution>
          </executions>
        </plugin>

	<plugin>
          <groupId>org.apache.maven.plugins</groupId>
          <artifactId>maven-shade-plugin</artifactId>
	  <version>2.0</version>
	</plugin>

        <plugin>
          <groupId>org.apache.maven.plugins</groupId>
          <artifactId>maven-enforcer-plugin</artifactId>
          <configuration>
            <rules>
              <bannedDependencies>
                <!--
                    Ban io.airlift:log except in tests, since it bridges from
                    jul and log4j back to slf4j, which would prevent consumers
                    of swift from choosing those logging implementations
                -->
                <excludes combine.children="append">
                  <exclude>io.airlift:log:*:*:*</exclude>
                </excludes>
                <includes combine.children="append">
                  <exclude>io.airlift:log:*:*:test</exclude>
                </includes>
              </bannedDependencies>
            </rules>
          </configuration>
        </plugin>
      </plugins>
    </pluginManagement>
  </build>

</project><|MERGE_RESOLUTION|>--- conflicted
+++ resolved
@@ -55,12 +55,7 @@
     <!-- This actually wants to be fixed -->
     <fb.check.fail-findbugs>false</fb.check.fail-findbugs>
 
-<<<<<<< HEAD
-    <dep.airlift.version>0.66</dep.airlift.version>
-=======
-    <dep.guice.version>3.0</dep.guice.version>
     <dep.airlift.version>0.68</dep.airlift.version>
->>>>>>> 78e10d98
     <dep.maven-api.version>2.2.1</dep.maven-api.version>
     <dep.fb.nifty.version>0.0.3-SNAPSHOT</dep.fb.nifty.version>
   </properties>
